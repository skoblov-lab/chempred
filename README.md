# sciNER
<<<<<<< HEAD
Character-level RNN for named entity recognition in plain text.

This is a special ChemPred publication branch of the sciNER package. ChemPred
is a deep CNN-RNN architecture for chemical NER trained on the CHEMDNER corpus
(publication pending). Jupyter notebook `chempred-example.ipynb` will guide
you through the steps needed to train and validate the model. You can also find
trained weights for the model in `./models/chempred-model-weights.hdf5`.
For more information refer to the package documentation
=======
Character-level RNN for named entity recognition in plain text
>>>>>>> 24c4cbde
<|MERGE_RESOLUTION|>--- conflicted
+++ resolved
@@ -1,5 +1,4 @@
 # sciNER
-<<<<<<< HEAD
 Character-level RNN for named entity recognition in plain text.
 
 This is a special ChemPred publication branch of the sciNER package. ChemPred
@@ -7,7 +6,4 @@
 (publication pending). Jupyter notebook `chempred-example.ipynb` will guide
 you through the steps needed to train and validate the model. You can also find
 trained weights for the model in `./models/chempred-model-weights.hdf5`.
-For more information refer to the package documentation
-=======
-Character-level RNN for named entity recognition in plain text
->>>>>>> 24c4cbde
+For more information refer to the package documentation